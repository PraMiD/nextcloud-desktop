/*
 * Copyright (C) 2018 by AMCO
 * Copyright (C) 2018 by Jesús Deloya <jdeloya_ext@amco.mx>
 *
 * This program is free software; you can redistribute it and/or modify
 * it under the terms of the GNU General Public License as published by
 * the Free Software Foundation; either version 2 of the License, or
 * (at your option) any later version.
 *
 * This program is distributed in the hope that it will be useful, but
 * WITHOUT ANY WARRANTY; without even the implied warranty of MERCHANTABILITY
 * or FITNESS FOR A PARTICULAR PURPOSE. See the GNU General Public License
 * for more details.
 */

#include "vfs_mac.h"
#include "fileManager.h"
#include "discoveryphase.h"

#include <sys/param.h>
#include <sys/mount.h>
#include <sys/ioctl.h>
#include <sys/stat.h>
#include <sys/statvfs.h>
#include <sys/sysctl.h>
#include <sys/utsname.h>
#include <sys/vnode.h>
#include <sys/xattr.h>
#include <libproc.h>

#include <QtCore>
#include <thread>

#include <sys/ioctl.h>

#include "syncwrapper.h"

class InternalVfsMac : public QObject
{
private:
    struct fuse* handle_;
    QString mountPath_;
    VfsMac::GMUserFileSystemStatus status_;
    bool shouldCheckForResource_;     // Try to handle FinderInfo/Resource Forks?
    bool isThreadSafe_;               // Is the delegate thread-safe?
    bool supportsAllocate_;           // Delegate supports preallocation of files?
    bool supportsCaseSensitiveNames_; // Delegate supports case sensitive names?
    bool supportsExchangeData_;       // Delegate supports exchange data?
    bool supportsExtendedTimes_;      // Delegate supports create and backup times?
    bool supportsSetVolumeName_;      // Delegate supports setvolname?
    bool isReadOnly_;                 // Is this mounted read-only?
    
public:
    explicit InternalVfsMac(QObject *parent = 0, bool isThreadSafe=false)
                    : QObject(parent)
    {
        status_ = VfsMac::GMUserFileSystem_NOT_MOUNTED;
        isThreadSafe_ = isThreadSafe;
        supportsAllocate_ = false;
        supportsCaseSensitiveNames_ = true;
        supportsExchangeData_ = false;
        supportsExtendedTimes_ = true;
        supportsSetVolumeName_ = false;
        isReadOnly_ = false;
        shouldCheckForResource_=false;
    }
    struct fuse* handle () { return handle_; }
    void setHandle (struct fuse *handle) { handle_ = handle; }
    QString mountPath () { return mountPath_; }
    void setMountPath (QString mountPath) { mountPath_ = mountPath;}
    VfsMac::GMUserFileSystemStatus status ()
    {
        return this->status_;
    }
    void setStatus (VfsMac::GMUserFileSystemStatus status) { this->status_ = status; }
    bool isThreadSafe () { return isThreadSafe_; }
    bool supportsAllocate () { return supportsAllocate_; };
    void setSupportsAllocate (bool val) { supportsAllocate_ = val; }
    bool supportsCaseSensitiveNames () { return supportsCaseSensitiveNames_; }
    void setSupportsCaseSensitiveNames (bool val) { supportsCaseSensitiveNames_ = val; }
    bool supportsExchangeData () { return supportsExchangeData_; }
    void setSupportsExchangeData (bool val) { supportsExchangeData_ = val; }
    bool supportsExtendedTimes () { return supportsExtendedTimes_; }
    void setSupportsExtendedTimes (bool val) { supportsExtendedTimes_ = val; }
    bool supportsSetVolumeName () { return supportsSetVolumeName_; }
    void setSupportsSetVolumeName (bool val) { supportsSetVolumeName_ = val; }
    bool shouldCheckForResource () { return shouldCheckForResource_; }
    bool isReadOnly () { return isReadOnly_; }
    void setIsReadOnly (bool val) { isReadOnly_ = val; }
    ~InternalVfsMac() {  }
    
};

VfsMac::VfsMac(QString rootPath, bool isThreadSafe, OCC::AccountState *accountState, QObject *parent)
    :QObject(parent)
    , internal_(new InternalVfsMac(parent, isThreadSafe))
    , accountState_(accountState)
{
    rootPath_ = rootPath;
    totalQuota_ = (2LL * 1024 * 1024 * 1024);
    usedQuota_ = 0;
    _remotefileListJob = new OCC::DiscoveryFolderFileList(accountState_->account());
    _remotefileListJob->setParent(this);
    connect(this, &VfsMac::startRemoteFileListJob, _remotefileListJob, &OCC::DiscoveryFolderFileList::doGetFolderContent);
    connect(_remotefileListJob, &OCC::DiscoveryFolderFileList::gotDataSignal, this, &VfsMac::folderFileListFinish);
}

bool VfsMac::enableAllocate() {
    return internal_->supportsAllocate();
}
bool VfsMac::enableCaseSensitiveNames() {
    return internal_->supportsCaseSensitiveNames();
}
bool VfsMac::enableExchangeData() {
    return internal_->supportsExchangeData();
}
bool VfsMac::enableExtendedTimes() {
    return internal_->supportsExtendedTimes();
}
bool VfsMac::enableSetVolumeName() {
    return internal_->supportsSetVolumeName();
}

QVariantMap VfsMac::currentContext()
{
    struct fuse_context* context = fuse_get_context();
    QVariantMap dict;
    if (!context) {
        return dict;
    }

    dict.insert(kGMUserFileSystemContextUserIDKey, QVariant((unsigned int) context->uid));
    dict.insert(kGMUserFileSystemContextGroupIDKey, QVariant((unsigned int) context->gid));
    dict.insert(kGMUserFileSystemContextProcessIDKey, QVariant((unsigned int) context->pid));

    return dict;
}

void VfsMac::mountAtPath(QString mountPath, QStringList options)
{
    this->mountAtPath(mountPath, options, true, true);
}

void VfsMac::mountAtPath(QString mountPath, QStringList options, bool shouldForeground, bool detachNewThread)
{
    internal_->setMountPath(mountPath);
    QStringList optionCopy;
    foreach(const QString option, options)
    {
        QString optionLower = option.toLower();
        if (optionLower == "rdonly" ||
            optionLower == "ro") {
            internal_->setIsReadOnly(true);
        }
        optionCopy.append(option);
    }
    QVariantMap args;
    args.insert("options", optionCopy);
    args.insert("shouldForeground", shouldForeground);
    if (detachNewThread) {
        std::thread t(&VfsMac::mount, this, args);
        t.detach();
    } else {
        this->mount(args);
    }
}

void VfsMac::unmount() {
    if (internal_.data() != nullptr && internal_->status() == GMUserFileSystem_MOUNTED) {
        int ret = ::unmount(internal_->mountPath().toLatin1().data(), 0);
        if (ret != 0)
        {
            QVariantMap userData = errorWithCode(errno);
            QString description = userData.value("localizedDescription").toString() + " " + tr("Unable to unmount an existing 'dead' filesystem.");
            userData.insert("localizedDescription", description);
            emit FuseFileSystemMountFailed(userData);
            return;
        }
        //fuse_unmount(internal_->mountPath().toLatin1(), nullptr);
    }
}

bool VfsMac::invalidateItemAtPath(QString path, QVariantMap &error)
{
    int ret = -ENOTCONN;
    
    struct fuse* handle = internal_->handle();
    if (handle) {
        ret = fuse_invalidate(handle, path.toLatin1().data());
        
        // Note: fuse_invalidate_path() may return -ENOENT to indicate that there
        // was no entry to be invalidated, e.g., because the path has not been seen
        // before or has been forgotten. This should not be considered to be an
        // error.
        if (ret == -ENOENT) {
            ret = 0;
        }
    }
    if (ret != 0)
    {
        error = VfsMac::errorWithCode(ret);
        return false;
    }
    return true;
}


QVariantMap VfsMac::errorWithCode(int code)
{
    QVariantMap error;
    error.insert("code", code);
    error.insert("localizedDescription", strerror(code));
    return error;
}

QVariantMap VfsMac::errorWithPosixCode(int code)
{
    QVariantMap error;
    error.insert("code", code);
    error.insert("domain", FileManager::FMPOSIXErrorDomain);
    error.insert("localizedDescription", strerror(code));
    return error;
}

#define FUSEDEVIOCGETHANDSHAKECOMPLETE _IOR('F', 2, u_int32_t)
static const int kMaxWaitForMountTries = 50;
static const int kWaitForMountUSleepInterval = 100000;  // 100 ms

void VfsMac::waitUntilMounted (int fileDescriptor)
{
    for (int i = 0; i < kMaxWaitForMountTries; ++i) {
        u_int32_t handShakeComplete = 0;
        int ret = ioctl(fileDescriptor, FUSEDEVIOCGETHANDSHAKECOMPLETE,
                        &handShakeComplete);
        if (ret == 0 && handShakeComplete) {
            internal_->setStatus(GMUserFileSystem_MOUNTED);
            
            // Successfully mounted, so post notification.
            QVariantMap userInfo;
            userInfo.insert(kGMUserFileSystemMountPathKey, internal_->mountPath());
            
            emit FuseFileSystemDidMount(userInfo);
            return;
        }
        usleep(kWaitForMountUSleepInterval);
    }
}

void VfsMac::fuseInit()
{
    struct fuse_context* context = fuse_get_context();
    
    internal_->setHandle(context->fuse);
    internal_->setStatus(GMUserFileSystem_INITIALIZING);
    QVariantMap error;
    QVariantMap attribs = this->attributesOfFileSystemForPath("/", error);
    
    if (!attribs.isEmpty()) {
        int supports = 0;
        
        supports = attribs.value(kGMUserFileSystemVolumeSupportsAllocateKey).toInt();
        internal_->setSupportsAllocate(supports);
        
        supports = attribs.value(kGMUserFileSystemVolumeSupportsCaseSensitiveNamesKey).toInt();
        internal_->setSupportsCaseSensitiveNames(supports);
        
        supports = attribs.value(kGMUserFileSystemVolumeSupportsExchangeDataKey).toInt();
        internal_->setSupportsExchangeData(supports);
        
        supports = attribs.value(kGMUserFileSystemVolumeSupportsExtendedDatesKey).toInt();
        internal_->setSupportsExtendedTimes(supports);
        
        supports = attribs.value(kGMUserFileSystemVolumeSupportsSetVolumeNameKey).toInt();
        internal_->setSupportsSetVolumeName(supports);
    }
    
    // The mount point won't actually show up until this winds its way
    // back through the kernel after this routine returns. In order to post
    // the kGMUserFileSystemDidMount notification we start a new thread that will
    // poll until it is mounted.
    struct fuse_session* se = fuse_get_session(context->fuse);
    struct fuse_chan* chan = fuse_session_next_chan(se, NULL);
    int fd = fuse_chan_fd(chan);
    
    std::thread t(&VfsMac::waitUntilMounted, this, fd);
    t.detach();
}

void VfsMac::fuseDestroy()
{
    internal_->setStatus(GMUserFileSystem_UNMOUNTING);
    
    QVariantMap userInfo;
    userInfo.insert(kGMUserFileSystemMountPathKey, internal_->mountPath());
    
    emit FuseFileSystemDidUnmount(userInfo);
}

#pragma mark Internal Stat Operations

bool VfsMac::fillStatfsBuffer(struct statfs *stbuf, QString path, QVariantMap &error)
{
    QVariantMap attributes = this->attributesOfFileSystemForPath(path, error);
    if (attributes.isEmpty()) {
        return false;
    }
    
    // Block size
    Q_ASSERT(attributes.contains(kGMUserFileSystemVolumeFileSystemBlockSizeKey));
    stbuf->f_bsize = (uint32_t)attributes.value(kGMUserFileSystemVolumeFileSystemBlockSizeKey).toUInt();
    stbuf->f_iosize = (int32_t)attributes.value(kGMUserFileSystemVolumeFileSystemBlockSizeKey).toInt();
    
    // Size in blocks
    Q_ASSERT(attributes.contains(FileManager::FMFileSystemSize));
    unsigned long long size = attributes.value(FileManager::FMFileSystemSize).toULongLong();
    stbuf->f_blocks = (uint64_t)(size / stbuf->f_bsize);
    
    // Number of free / available blocks
    Q_ASSERT(attributes.contains(FileManager::FMFileSystemFreeSize));
    unsigned long long freeSize = attributes.value(FileManager::FMFileSystemFreeSize).toULongLong();
    stbuf->f_bavail = stbuf->f_bfree = (uint64_t)(freeSize / stbuf->f_bsize);
    
    // Number of nodes
    Q_ASSERT(attributes.contains(FileManager::FMFileSystemNodes));
    unsigned long long numNodes = attributes.value(FileManager::FMFileSystemNodes).toULongLong();
    stbuf->f_files = (uint64_t)numNodes;
    
    // Number of free / available nodes
    Q_ASSERT(attributes.contains(FileManager::FMFileSystemFreeNodes));
    unsigned long long freeNodes = attributes.value(FileManager::FMFileSystemFreeNodes).toULongLong();
    stbuf->f_ffree = (uint64_t)freeNodes;
    
    return true;
}

bool VfsMac::fillStatBuffer(struct stat *stbuf, QString path, QVariant userData, QVariantMap &error)
{
    QVariantMap attributes = this->defaultAttributesOfItemAtPath(path, userData, error);
    if (attributes.empty()) {
        return false;
    }
    
    // Inode
    if(attributes.contains(FileManager::FMFileSystemFileNumber))
    {
        long long inode = attributes.value(FileManager::FMFileSystemFileNumber).toLongLong();
        stbuf->st_ino = inode;
    }
    
    // Permissions (mode)
    long perm = (long)attributes.value(FileManager::FMFilePosixPermissions).toLongLong();
    stbuf->st_mode = perm;
    QString fileType = attributes.value(FileManager::FMFileType).toString();
    if (fileType == FileManager::FMFileTypeDirectory) {
        stbuf->st_mode |= S_IFDIR;
    } else if (fileType == FileManager::FMFileTypeRegular) {
        stbuf->st_mode |= S_IFREG;
    } else if (fileType == FileManager::FMFileTypeSymbolicLink) {
        stbuf->st_mode |= S_IFLNK;
    } else {
        error = errorWithCode(EFTYPE);
        return false;
    }
    
    // Owner and Group
    // Note that if the owner or group IDs are not specified, the effective
    // user and group IDs for the current process are used as defaults.
    stbuf->st_uid = attributes.contains(FileManager::FMFileOwnerAccountID) ? attributes.value(FileManager::FMFileOwnerAccountID).toLongLong() : geteuid();
    stbuf->st_gid = attributes.contains(FileManager::FMFileGroupOwnerAccountID) ? attributes.value(FileManager::FMFileGroupOwnerAccountID).toLongLong() : getegid();
    
    // nlink
    long nlink = attributes.value(FileManager::FMFileReferenceCount).toLongLong();
    stbuf->st_nlink = nlink;
    
    // flags
    if (attributes.contains(kGMUserFileSystemFileFlagsKey)) {
        long flags = attributes.value(kGMUserFileSystemFileFlagsKey).toLongLong();
        stbuf->st_flags = flags;
    } else {
        // Just in case they tried to use NSFileImmutable or NSFileAppendOnly
        if (attributes.contains(FileManager::FMFileImmutable))
        {
            bool immutableFlag = attributes.value(FileManager::FMFileImmutable).toBool();
            if (immutableFlag)
                stbuf->st_flags |= UF_IMMUTABLE;
                
        }
        if (attributes.contains(FileManager::FMFileAppendOnly))
        {
            bool appendFlag = attributes.value(FileManager::FMFileAppendOnly).toBool();
            if (appendFlag)
                stbuf->st_flags |= UF_APPEND;
        }
    }
    
    // Note: We default atime, ctime to mtime if it is provided.
    if(attributes.contains(FileManager::FMFileModificationDate))
    {
        QDateTime mdate = attributes.value(FileManager::FMFileModificationDate).toDateTime();
        if (mdate.isValid()) {
            const double seconds_dp = mdate.toMSecsSinceEpoch()/1000;
            const time_t t_sec = (time_t) seconds_dp;
            const double nanoseconds_dp = ((seconds_dp - t_sec) * kNanoSecondsPerSecond);
            const long t_nsec = (nanoseconds_dp > 0 ) ? nanoseconds_dp : 0;
            
            stbuf->st_mtimespec.tv_sec = t_sec;
            stbuf->st_mtimespec.tv_nsec = t_nsec;
            stbuf->st_atimespec = stbuf->st_mtimespec;  // Default to mtime
            stbuf->st_ctimespec = stbuf->st_mtimespec;  // Default to mtime
        }
    }
    if(attributes.contains(kGMUserFileSystemFileAccessDateKey))
    {
        QDateTime adate = attributes.value(kGMUserFileSystemFileAccessDateKey).toDateTime();
        if (adate.isValid()) {
            const double seconds_dp = adate.toMSecsSinceEpoch()/1000;
            const time_t t_sec = (time_t) seconds_dp;
            const double nanoseconds_dp = ((seconds_dp - t_sec) * kNanoSecondsPerSecond);
            const long t_nsec = (nanoseconds_dp > 0 ) ? nanoseconds_dp : 0;
            stbuf->st_atimespec.tv_sec = t_sec;
            stbuf->st_atimespec.tv_nsec = t_nsec;
        }
    }
    if(attributes.contains(kGMUserFileSystemFileChangeDateKey))
    {
        QDateTime cdate = attributes.value(kGMUserFileSystemFileChangeDateKey).toDateTime();
        if (cdate.isValid()) {
            const double seconds_dp = cdate.toMSecsSinceEpoch()/1000;
            const time_t t_sec = (time_t) seconds_dp;
            const double nanoseconds_dp = ((seconds_dp - t_sec) * kNanoSecondsPerSecond);
            const long t_nsec = (nanoseconds_dp > 0 ) ? nanoseconds_dp : 0;
            stbuf->st_ctimespec.tv_sec = t_sec;
            stbuf->st_ctimespec.tv_nsec = t_nsec;
        }
    }
    
#ifdef _DARWIN_USE_64_BIT_INODE
    if(attributes.contains(FileManager::FMFileCreationDate))
    {
        QDateTime bdate = attributes.value(FileManager::FMFileCreationDate).toDateTime();
        if (bdate.isValid()) {
            const double seconds_dp = bdate.toMSecsSinceEpoch()/1000;
            const time_t t_sec = (time_t) seconds_dp;
            const double nanoseconds_dp = ((seconds_dp - t_sec) * kNanoSecondsPerSecond);
            const long t_nsec = (nanoseconds_dp > 0 ) ? nanoseconds_dp : 0;
            stbuf->st_birthtimespec.tv_sec = t_sec;
            stbuf->st_birthtimespec.tv_nsec = t_nsec;
        }
    }
#endif
    
    // File size
    // Note that the actual file size of a directory depends on the internal
    // representation of directories in the particular file system. In general
    // this is not the combined size of the files in that directory.
    if(attributes.contains(FileManager::FMFileSize))
    {
        long long size = attributes.value(FileManager::FMFileSize).toLongLong();
        stbuf->st_size = size;
    }
    
    // Set the number of blocks used so that Finder will display size on disk
    // properly. The man page says that this is in terms of 512 byte blocks.
    if (attributes.contains(kGMUserFileSystemFileSizeInBlocksKey))
    {
        long long blocks = attributes.value(kGMUserFileSystemFileSizeInBlocksKey).toLongLong();
        stbuf->st_blocks = blocks;
    }
    else if (stbuf->st_size > 0)
    {
        stbuf->st_blocks = stbuf->st_size / 512;
        if (stbuf->st_size % 512)
            ++(stbuf->st_blocks);
    }
    
    // Optimal file I/O size
    if (attributes.contains(kGMUserFileSystemFileOptimalIOSizeKey))
    {
        int ioSize = attributes.value(kGMUserFileSystemFileOptimalIOSizeKey).toInt();
        stbuf->st_blksize = ioSize;
    }
    
    return true;
}
#pragma mark Creating an Item

bool VfsMac::createDirectoryAtPath(QString path, QVariantMap attributes, QVariantMap &error)
{
    QString p = rootPath_ + path;
    FileManager fm;
    return fm.createDirectory(p, attributes, error);
}

bool VfsMac::createFileAtPath(QString path, QVariantMap attributes, int flags, QVariant &userData, QVariantMap &error)
{
    QString p = rootPath_ + path;
    FileManager fm;
    return fm.createFileAtPath(p, attributes, flags, userData, error);
}

#pragma mark Removing an Item

bool VfsMac::removeDirectoryAtPath(QString path, QVariantMap &error)
{
    QString p = rootPath_ + path;
    int ret = rmdir(p.toLatin1().data());
    if (ret < 0) {
        error = errorWithPosixCode(errno);
        return false;
    }
    return true;
}

bool VfsMac::removeItemAtPath(QString path, QVariantMap &error)
{
    QString p = rootPath_ + path;
    FileManager fs;
    return fs.removeItemAtPath(p, error);
}

#pragma mark Moving an Item

bool VfsMac::moveItemAtPath(QString source, QString destination, QVariantMap &error)
{
    // We use rename directly here since NSFileManager can sometimes fail to
    // rename and return non-posix error codes.
    QString p_src = rootPath_  + source;
    QString p_dst = rootPath_ + destination;
    int ret = rename(p_src.toLatin1().data(), p_dst.toLatin1().data());
    if ( ret < 0 ) {
        error = errorWithPosixCode(errno);
        return false;
    }
    return true;
}

#pragma mark Linking an Item

bool VfsMac::linkItemAtPath(QString path, QString otherPath, QVariantMap &error)
{
    QString p_path = rootPath_ + path;
    QString p_otherPath = rootPath_ + otherPath;
    
    // We use link rather than the NSFileManager equivalent because it will copy
    // the file rather than hard link if part of the root path is a symlink.
    int rc = link(p_path.toLatin1().data(), p_otherPath.toLatin1().data());
    if ( rc <  0 ) {
        error = errorWithPosixCode(errno);
        return false;
    }
    return true;
}

#pragma mark Symbolic Links

bool VfsMac::createSymbolicLinkAtPath(QString path, QString otherPath, QVariantMap &error)
{
    FileManager fm;
    return fm.createSymbolicLinkAtPath(rootPath_ + path, otherPath, error);
}

QString VfsMac::destinationOfSymbolicLinkAtPath(QString path, QVariantMap &error)
{
    FileManager fm;
    return fm.destinationOfSymbolicLinkAtPath(rootPath_ + path, error);
}

#pragma mark Directory Contents

void VfsMac::folderFileListFinish(OCC::DiscoveryDirectoryResult *dr)
{
    if(dr)
    {
        QString ruta = dr->path;
        _fileListMap.insert(dr->path, dr);
    }
    else
        qDebug() << "Error al obtener los resultados, viene nulo";
}

QStringList *VfsMac::contentsOfDirectoryAtPath(QString path, QVariantMap &error)
{
    emit startRemoteFileListJob(path);
    
    while (!_fileListMap.contains(path))
    {
        qDebug() << Q_FUNC_INFO << "looking for " << path << "in: " << _fileListMap.keys();
    }
    
    if(_fileListMap.value(path)->code != 0)
    {
        errorWithPosixCode(_fileListMap.value(path)->code);
        return nullptr;
    }
    
    FileManager fm;
    if(!_fileListMap.value(path)->list.empty())
    {
        for(unsigned long i=0; i <_fileListMap.value(path)->list.size(); i++)
        {
            QString completePath = rootPath_ + (path.endsWith("/")?path:(path+"/")) + QString::fromLatin1(_fileListMap.value(path)->list.at(i)->path);
            QFileInfo fi(completePath);
            if (!fi.exists()){
                if(_fileListMap.value(path)->list.at(i)->type == ItemTypeDirectory)
                {
                    unsigned long perm = 16877 & ALLPERMS;
                    QVariantMap attribs;
                    attribs.insert(FileManager::FMFilePosixPermissions, (long long)perm);
                    fm.createDirectory(completePath, attribs, error);
                } else if (_fileListMap.value(path)->list.at(i)->type == ItemTypeFile) {
                    QVariant fd;
                    unsigned long perm = ALLPERMS;
                    QVariantMap attribs;
                    attribs.insert(FileManager::FMFilePosixPermissions, (long long)perm);
                    fm.createFileAtPath(completePath, attribs, fd, error);
                    close(fd.toInt());
                }
            }
<<<<<<< HEAD
            OCC::SyncWrapper::instance()->initSyncMode(_fileListMap.value(path)->list.at(i)->path);
            OCC::SyncWrapper::instance()->updateLocalFileTree(_fileListMap.value(path)->list.at(i)->path);
        }
    }
    _fileListMap.remove(path);
=======
            OCC::SyncWrapper::instance()->initSync(_fileListMap.value(path)->list.at(i)->path);
        }
    }
    //_fileListMap.remove(path);
    OCC::SyncWrapper::instance()->startSync();

>>>>>>> 5f974b91
    return new QStringList (fm.contentsOfDirectoryAtPath(rootPath_ + path, error));
}

#pragma mark File Contents

char *VfsMac::getProcessName(pid_t pid)
{
<<<<<<< HEAD
    char pathBuffer [PROC_PIDPATHINFO_MAXSIZE];
    proc_pidpath(pid, pathBuffer, sizeof(pathBuffer));
    
    char nameBuffer[256];
    
    int position = strlen(pathBuffer);
    while(position >= 0 && pathBuffer[position] != '/')
    {
        position--;
    }
    
    strcpy(nameBuffer, pathBuffer + position + 1);
    
    return nameBuffer;
   /*char pathBuffer[PROC_PIDPATHINFO_MAXSIZE];
=======
   char pathBuffer[PROC_PIDPATHINFO_MAXSIZE];
>>>>>>> 5f974b91
   int ret = proc_pidpath(pid, pathBuffer, sizeof(pathBuffer));

   if (ret <= 0) {
       fprintf(stderr, "PID %d: proc_pidpath ();\n", pid);
       fprintf(stderr, "    %s\n", strerror(errno));
   } else {
       printf("proc %d: %s\n", pid, pathBuffer);

   }

   struct proc_bsdinfo info;
   proc_pidinfo(pid, PROC_PIDTBSDINFO, 0, &info, sizeof(info));

   char name[2*MAXCOMLEN];
   proc_name(pid, name, sizeof(name));

   // proc_pidpath(pid, buffer, buffersize)
   char path[PROC_PIDPATHINFO_MAXSIZE];
   proc_pidpath(pid, path, sizeof(path));

   printf("%d\t%d\t%-15s\t%s\tproc_name=%s\tpath=%s\n",
          info.pbi_pid, info.pbi_ppid, info.pbi_comm, info.pbi_name,
          name, path);

   QString path1(QString::fromUtf8(pathBuffer));
   path1 = path1.mid(path1.lastIndexOf("/") + 1);

<<<<<<< HEAD
   char nameBuffer[256];*/
=======
   char nameBuffer[256];
>>>>>>> 5f974b91

//   int position = strlen(pathBuffer);
//   while(position >= 0 && pathBuffer[position] != 0xEB/0xED)
//   {
//       position--;
//   }
<<<<<<< HEAD
=======

//   strcpy(nameBuffer, pathBuffer + position + 1);

   strcpy(nameBuffer, path1.toStdString().data());
>>>>>>> 5f974b91

//   strcpy(nameBuffer, pathBuffer + position + 1);

  // strcpy(nameBuffer, path1.toStdString().data());

   //return nameBuffer;
}

bool VfsMac::openFileAtPath(QString path, int mode, QVariant &userData, QVariantMap &error)
{
   struct fuse_context *context = fuse_get_context();

   QString nameBuffer = QString::fromLatin1(getProcessName(context->pid));

   qDebug() << "JJDCname: " << nameBuffer;

   if(nameBuffer != "Finder" && nameBuffer != "QuickLookSatellite" && nameBuffer != "mds")
   {
       qDebug() << "Push here sync algorithm";
<<<<<<< HEAD
       OCC::SyncWrapper::instance()->openFileAtPath(path);
       while(!OCC::SyncWrapper::instance()->syncDone(path))
           qDebug() << "Syncing...";
   }
    
    qDebug() << "JJDC Process Id: " << context->pid << " Group Id: " << context->pid << " umask: " << context->umask  ;
=======
//       OCC::SyncWrapper::instance()->openFileAtPath(path);
//       OCC::SyncWrapper::instance()->startSync();
   }
>>>>>>> 5f974b91

    QString p = rootPath_ + path;
    int fd = open(p.toLatin1().data(), mode);
    if ( fd < 0 ) {
        error = errorWithPosixCode(errno);
        return false;
    }
    userData = (long long)fd;
    return true;
}

void VfsMac::releaseFileAtPath(QString path, QVariant userData)
{
<<<<<<< HEAD
    OCC::SyncWrapper::instance()->releaseFileAtPath(path);
=======
    //OCC::SyncWrapper::instance()->releaseFileAtPath(path);
>>>>>>> 5f974b91

    long num = userData.toLongLong();
    int fd = num;
    close(fd);
}

int VfsMac::readFileAtPath(QString path, QVariant userData, char *buffer, size_t size, off_t offset, QVariantMap &error)
{
    long num = userData.toLongLong();
    int fd = num;
    int ret = pread(fd, buffer, size, offset);
    if ( ret < 0 ) {
        error = errorWithPosixCode(errno);
        return -1;
    }
    return ret;
}

int VfsMac::writeFileAtPath(QString path, QVariant userData, const char *buffer, size_t size, off_t offset, QVariantMap &error)
{
<<<<<<< HEAD
    OCC::SyncWrapper::instance()->writeFileAtPath(path);
=======
    //OCC::SyncWrapper::instance()->writeFileAtPath(path);
>>>>>>> 5f974b91

    long num = userData.toLongLong();
    int fd = num;
    int ret = pwrite(fd, buffer, size, offset);
    if ( ret < 0 ) {
        error = errorWithPosixCode(errno);
        return -1;
    }
    return ret;
}

bool VfsMac::preallocateFileAtPath(QString path, QVariant userData, int options, off_t offset, off_t length, QVariantMap &error)
{
    long num = userData.toLongLong();
    int fd = num;
    
    fstore_t fstore;
    
    fstore.fst_flags = 0;
    if ( options & ALLOCATECONTIG ) {
        fstore.fst_flags |= F_ALLOCATECONTIG;
    }
    if ( options & ALLOCATEALL ) {
        fstore.fst_flags |= F_ALLOCATEALL;
    }
    
    if ( options & ALLOCATEFROMPEOF ) {
        fstore.fst_posmode = F_PEOFPOSMODE;
    } else if ( options & ALLOCATEFROMVOL ) {
        fstore.fst_posmode = F_VOLPOSMODE;
    }
    
    fstore.fst_offset = offset;
    fstore.fst_length = length;
    
    if ( fcntl(fd, F_PREALLOCATE, &fstore) == -1 ) {
        error = errorWithPosixCode(errno);
        return false;
    }
    return true;
}

bool VfsMac::exchangeDataOfItemAtPath(QString path1, QString path2, QVariantMap &error)
{
    QString p1 = rootPath_ + path1;
    QString p2 = rootPath_ + path2;
    int ret = exchangedata(p1.toLatin1().data(), p2.toLatin1().data(), 0);
    if ( ret < 0 ) {
        error = errorWithPosixCode(errno);
        return false;
    }
    return true;
}

#pragma mark Getting and Setting Attributes

QVariantMap VfsMac::attributesOfFileSystemForPath(QString path, QVariantMap &error)
{
    QVariantMap attributes;
    
    unsigned long long defaultSize =(2LL * 1024 * 1024 * 1024);
    attributes.insert(FileManager::FMFileSystemSize, defaultSize);
    attributes.insert(FileManager::FMFileSystemFreeSize, defaultSize);
    attributes.insert(FileManager::FMFileSystemNodes, defaultSize);
    attributes.insert(FileManager::FMFileSystemFreeNodes, defaultSize);
    attributes.insert(kGMUserFileSystemVolumeMaxFilenameLengthKey, (int)255);
    attributes.insert(kGMUserFileSystemVolumeFileSystemBlockSizeKey, (int)4096);
    
    bool supports = true;
    
    attributes.insert(kGMUserFileSystemVolumeSupportsExchangeDataKey, supports);
    attributes.insert(kGMUserFileSystemVolumeSupportsAllocateKey, supports);
    
    FileManager fm;
    QVariantMap customAttribs = fm.attributesOfFileSystemForPath(rootPath_ + path, error);
    //qDebug() << "Path: " << rootPath_ + path;
    if(customAttribs.isEmpty())
    {
        if(error.empty())
            error = errorWithCode(ENODEV);
  //      qDebug() << " Error: " << error.values();
        attributes.clear();
        return attributes;
    }
    
    for(auto attrib : customAttribs.keys())
    {
 //       qDebug() << "Key: " <<attrib << "Value: " << customAttribs.value(attrib) << "\n";
        attributes.insert(attrib, customAttribs.value(attrib));
    }
    
    attributes.insert(FileManager::FMFileSystemSize, totalQuota());
    attributes.insert(FileManager::FMFileSystemFreeSize, totalQuota() - usedQuota());
    
    return attributes;
}

bool VfsMac::setAttributes(QVariantMap attributes, QString path, QVariant userInfo, QVariantMap &error)
{
    QString p = rootPath_ + path;
    
    // TODO: Handle other keys not handled by NSFileManager setAttributes call.
    
    long long offset = attributes.value(FileManager::FMFileSize).toLongLong();
    if ( attributes.contains(FileManager::FMFileSize) )
    {
        int ret = truncate(p.toLatin1().data(), offset);
        if ( ret < 0 )
        {
            error = errorWithPosixCode(errno);
            return false;
        }
    }
    int flags = attributes.value(kGMUserFileSystemFileFlagsKey).toInt();
    if (attributes.contains(kGMUserFileSystemFileFlagsKey))
    {
        int rc = chflags(p.toLatin1().data(), flags);
        if (rc < 0) {
            error = errorWithPosixCode(errno);
            return false;
        }
    }
    FileManager fm;
    return fm.setAttributes(attributes, p, error);
}

QVariantMap VfsMac::defaultAttributesOfItemAtPath(QString path, QVariant userData, QVariantMap &error)
{
    // Set up default item attributes.
    QVariantMap attributes;
    bool isReadOnly = internal_->isReadOnly();
   // qDebug() << "Path: " << rootPath_ + path;
    attributes.insert(FileManager::FMFilePosixPermissions, (isReadOnly ? 0555 : 0775));
    attributes.insert(FileManager::FMFileReferenceCount, (long long)1L);
    if (path == "/")
        attributes.insert(FileManager::FMFileType, FileManager::FMFileTypeDirectory);
    else
        attributes.insert(FileManager::FMFileType, FileManager::FMFileTypeRegular);
    
    QString p = rootPath_ + path;
    FileManager fm;
    QVariantMap *customAttribs = fm.attributesOfItemAtPath(p, error);
//    [[NSFileManager defaultManager] attributesOfItemAtPath:p error:error];
    
    // Maybe this is the root directory?  If so, we'll claim it always exists.
    if ((!customAttribs || customAttribs->empty()) && path=="/") {
        return attributes;  // The root directory always exists.
    }
    
    if (customAttribs && !customAttribs->empty())
    {
        for(auto attrib : customAttribs->keys())
        {
  /*          if (path == "/") {
                qDebug() << "Key: " <<attrib << "Value: " << customAttribs->value(attrib) << "\n";
            }*/
            attributes.insert(attrib, customAttribs->value(attrib));// addEntriesFromDictionary:customAttribs];
        }
        
    }
    else
    {
        if(error.empty())
            error = errorWithCode(ENOENT);
        return QVariantMap();
    }
    
    // If they don't supply a size and it is a file then we try to compute it.
   // qDebug() << attributes << "Si llego al final\n";
    return attributes;
}

QVariantMap* VfsMac::extendedTimesOfItemAtPath(QString path, QVariant userData, QVariantMap &error)
{
    FileManager fm;
    return fm.attributesOfItemAtPath(path, error);
}

#pragma mark Extended Attributes

QStringList* VfsMac::extendedAttributesOfItemAtPath(QString path, QVariantMap &error)
{
    QString p = rootPath_ + path;
    QStringList *retval = nullptr;
    
    ssize_t size = listxattr(p.toLatin1().data(), nullptr, 0, XATTR_NOFOLLOW);
    if ( size < 0 ) {
        error = errorWithPosixCode(errno);
        return retval;
    }
    char *data = new char[size];
    size = listxattr(p.toLatin1().data(), data, size, XATTR_NOFOLLOW);
    if ( size < 0 ) {
        error = errorWithPosixCode(errno);
        return retval;
    }
    char* ptr = data;
    QString s;
    retval = new QStringList();
    while ( ptr < (data + size) ) {
        s = QString(ptr);
        retval->append(s);
        ptr += (s.length() + 1);
    }
    return retval;
}

QByteArray* VfsMac::valueOfExtendedAttribute(QString name, QString path, off_t position, QVariantMap &error)
{
    QByteArray *data=nullptr;
    QString p = rootPath_ + path;
    
    ssize_t size = getxattr(p.toLatin1().data(), name.toLatin1().data(), nullptr, 0,
                            position, XATTR_NOFOLLOW);
    if ( size < 0 ) {
        error = errorWithPosixCode(errno);
        return data;
    }
    char* cdata = new char[size];
    size = getxattr(p.toLatin1().data(), name.toLatin1().data(), cdata, size,
                    position, XATTR_NOFOLLOW);
    
    if ( size < 0 )
    {
        error = errorWithPosixCode(errno);
        return data;
    }
    data = new QByteArray(cdata, size);
//    data.setRawData(cdata, size);
    return data;
}
bool VfsMac::setExtendedAttribute(QString name, QString path, QByteArray value, off_t position, int options, QVariantMap &error)
{
    // Setting com.apple.FinderInfo happens in the kernel, so security related
    // bits are set in the options. We need to explicitly remove them or the call
    // to setxattr will fail.
    // TODO: Why is this necessary?
    options &= ~(XATTR_NOSECURITY | XATTR_NODEFAULT);
    QString p = rootPath_ + path;
    int ret = setxattr(p.toLatin1().data(), name.toLatin1().data(),
                       value.data(), value.length(),
                       position, options | XATTR_NOFOLLOW);
    if ( ret < 0 ) {
        error = errorWithPosixCode(errno);
        return false;
    }
    return true;
}

bool VfsMac::removeExtendedAttribute(QString name, QString path, QVariantMap &error)
{
    QString p = rootPath_ + path;
    int ret = removexattr(p.toLatin1().data(), name.toLatin1().data(), XATTR_NOFOLLOW);
    if ( ret < 0 ) {
        error = errorWithPosixCode(errno);
        return false;
    }
    return true;
}

#pragma mark FUSE Operations

#define SET_CAPABILITY(conn, flag, enable)                                \
do {                                                                    \
if (enable) {                                                         \
(conn)->want |= (flag);                                             \
} else {                                                              \
(conn)->want &= ~(flag);                                            \
}                                                                     \
} while (0)

#define MAYBE_USE_ERROR(var, error)                                       \
//qDebug() << error;                                               \
if (!error.empty() && error.value("domain").toString() == FileManager::FMPOSIXErrorDomain) {            \
int code = error.value("code").toInt();                                            \
if (code != 0) {                                                      \
(var) = -code;                                                      \
}                                                                     \
}

static void* fusefm_init(struct fuse_conn_info* conn)
{
    VfsMac* fs = VfsMac::currentFS();
    try
    {
        fs->fuseInit();
    }
    catch (QException exception) { }
    
    SET_CAPABILITY(conn, FUSE_CAP_ALLOCATE, fs->enableAllocate());
    SET_CAPABILITY(conn, FUSE_CAP_XTIMES, fs->enableExtendedTimes());
    SET_CAPABILITY(conn, FUSE_CAP_VOL_RENAME, fs->enableSetVolumeName());
    SET_CAPABILITY(conn, FUSE_CAP_CASE_INSENSITIVE, !fs->enableCaseSensitiveNames());
    SET_CAPABILITY(conn, FUSE_CAP_EXCHANGE_DATA, fs->enableExchangeData());
    
    return fs;
}

static void fusefm_destroy(void* private_data)
{
    VfsMac* fs = (VfsMac *)private_data;
    try
    {
        fs->fuseDestroy();
      //  fs->deleteLater();
    }
    catch (QException exception) { }
}

static int fusefm_mkdir(const char* path, mode_t mode)
{
    int ret = -EACCES;
    
    try {
        QVariantMap error;
        unsigned long perm = mode & ALLPERMS;
        QVariantMap attribs;
        attribs.insert(FileManager::FMFilePosixPermissions, (long long)perm);
        VfsMac* fs = VfsMac::currentFS();
        if (fs->createDirectoryAtPath(QString::fromLatin1(path), attribs, error))
            ret = 0;  // Success!
        else
            if (!error.isEmpty())
                ret = -error.value("code").toInt();
       // qDebug() << "fusefm_mkdir" << attribs.keys() << attribs.values();
    }
    catch (QException exception) { }
    return ret;
}

static int fusefm_create(const char* path, mode_t mode, struct fuse_file_info* fi)
{
    int ret = -EACCES;
    
    try
    {
        QVariantMap error;
        QVariant userData;
        unsigned long perms = mode & ALLPERMS;
        QVariantMap attribs;
        attribs.insert(FileManager::FMFilePosixPermissions, (long long)perms);
        VfsMac* fs = VfsMac::currentFS();
        if (fs->createFileAtPath(path, attribs, fi->flags, userData, error))
        {
            ret = 0;
            if (userData.isValid())
                fi->fh = (uintptr_t)userData.toUInt();
        } else {
            MAYBE_USE_ERROR(ret, error);
        }
    }
    catch (QException exception) { }
    return ret;
}

static int fusefm_rmdir(const char* path)
{
    int ret = -EACCES;
    
    try
    {
        QVariantMap error;
        VfsMac* fs = VfsMac::currentFS();
        if (fs->removeDirectoryAtPath(QString::fromLatin1(path), error))
            ret = 0;  // Success!
        else
            MAYBE_USE_ERROR(ret, error);
    }
    catch (QException exception) { }
    return ret;
}

static int fusefm_unlink(const char* path)
{
    int ret = -EACCES;
    try
    {
        QVariantMap error;
        VfsMac* fs = VfsMac::currentFS();
        if (fs->removeItemAtPath(QString::fromLatin1(path),error))
            ret = 0;  // Success!
        else
            MAYBE_USE_ERROR(ret, error);
    }
    catch (QException exception) { }
    return ret;
}

static int fusefm_rename(const char* path, const char* toPath)
{
    int ret = -EACCES;
    
    try
    {
        QString source = QString::fromLatin1(path);
        QString destination = QString::fromLatin1(toPath);
        QVariantMap error;
        VfsMac* fs = VfsMac::currentFS();
        if (fs->moveItemAtPath(source, destination, error))
            ret = 0;  // Success!
        else
            MAYBE_USE_ERROR(ret, error);
    }
    catch (QException exception) { }
    return ret;  
}

static int fusefm_link(const char* path1, const char* path2)
{
    int ret = -EACCES;
    
    try
    {
        QVariantMap error;
        VfsMac* fs = VfsMac::currentFS();
        if (fs->linkItemAtPath(QString::fromLatin1(path1), QString::fromLatin1(path2), error))
            ret = 0;  // Success!
        else
            MAYBE_USE_ERROR(ret, error);
    }
    catch (QException exception) { }
    return ret;
}

static int fusefm_symlink(const char* path1, const char* path2)
{
    int ret = -EACCES;
    
    try
    {
        QVariantMap error;
        VfsMac* fs = VfsMac::currentFS();
        if (fs->createSymbolicLinkAtPath(QString::fromLatin1(path2), QString::fromLatin1(path1), error))
            ret = 0;  // Success!
        else
            MAYBE_USE_ERROR(ret, error);
    }
    catch (QException exception) { }
    return ret;
}

static int fusefm_readlink(const char *path, char *buf, size_t size)
{
    int ret = -ENOENT;
    
    try
    {
        QString linkPath = QString::fromLatin1(path);
        QVariantMap error;
        VfsMac* fs = VfsMac::currentFS();
        QString pathContent = fs->destinationOfSymbolicLinkAtPath(linkPath, error);
        if (!pathContent.isEmpty())
        {
            ret = 0;
            QFileInfo fi(pathContent);
            buf = fi.absoluteFilePath().toLatin1().data();
        } else
            MAYBE_USE_ERROR(ret, error);
    }
    catch (QException exception) { }
    return ret;
}

static int fusefm_readdir(const char *path, void *buf, fuse_fill_dir_t filler,
                          off_t offset, struct fuse_file_info* fi)
{
    QVariantMap error;
    int ret = -ENOENT;
    
    try
    {
        VfsMac* fs = VfsMac::currentFS();
        QStringList *contents = fs->contentsOfDirectoryAtPath(QString::fromLatin1(path), error);
        if (contents)
        {
            ret = 0;
            for (int i = 0, count = contents->length(); i < count; i++)
                filler(buf, contents->at(i).toLatin1().data(), NULL, 0);
        }
    }
    catch (QException exception) { }
    return ret;
}

static int fusefm_open(const char *path, struct fuse_file_info* fi) {
    int ret = -ENOENT;  // TODO: Default to 0 (success) since a file-system does
    // not necessarily need to implement open?
    
    try
    {
        QVariant userData;
        QVariantMap error;
        VfsMac* fs = VfsMac::currentFS();

        if (fs->openFileAtPath(QString::fromLatin1(path), fi->flags, userData, error))
        {
            ret = 0;
            if (userData.isValid())
                fi->fh = (uintptr_t)userData.toUInt();
        }
        else
            MAYBE_USE_ERROR(ret, error);
    }
    catch (QException exception) { } return ret;
}

static int fusefm_release(const char *path, struct fuse_file_info* fi)
{
    try
    {
        QVariant userData = fi->fh;
        VfsMac* fs = VfsMac::currentFS();
        fs->releaseFileAtPath(QString::fromLatin1(path), userData);
    }
    catch (QException exception) { }
    return 0;
}

static int fusefm_read(const char *path, char *buf, size_t size, off_t offset,
                       struct fuse_file_info* fi)
{
    int ret = -EIO;
    
    try
    {
        QVariantMap error;
        VfsMac* fs = VfsMac::currentFS();
        ret = fs->readFileAtPath(QString::fromLatin1(path), fi->fh, buf, size, offset, error);
        MAYBE_USE_ERROR(ret, error);
    }
    catch (QException exception) { }
    return ret;
}

static int fusefm_write(const char* path, const char* buf, size_t size,
                        off_t offset, struct fuse_file_info* fi)
{
    int ret = -EIO;
    
    try {
        QVariantMap error;
        VfsMac* fs = VfsMac::currentFS();
        ret = fs->writeFileAtPath(QString::fromLatin1(path), fi->fh, buf, size, offset, error);
        MAYBE_USE_ERROR(ret, error);
    }
    catch (QException exception) { }
    return ret;
}

static int fusefm_fsync(const char* path, int isdatasync,
                        struct fuse_file_info* fi) {
    // TODO: Support fsync?
    return 0;
}

static int fusefm_fallocate(const char* path, int mode, off_t offset, off_t length,
                            struct fuse_file_info* fi)
{
    int ret = -ENOSYS;
    try
    {
        QVariantMap error;
        VfsMac* fs = VfsMac::currentFS();
        if (fs->preallocateFileAtPath(QString::fromLatin1(path), (fi ? fi->fh : QVariant()), mode, offset, length, error))
        {
            ret = 0;
        } else {
            MAYBE_USE_ERROR(ret, error);
        }
    }
    catch (QException exception) { }
    return ret;
}

static int fusefm_exchange(const char* p1, const char* p2, unsigned long opts) {
    int ret = -ENOSYS;
    try {
        QVariantMap error;
        VfsMac* fs = VfsMac::currentFS();
        if (fs->exchangeDataOfItemAtPath(QString::fromLatin1(p1), QString::fromLatin1(p2), error)) {
            ret = 0;
        } else {
            MAYBE_USE_ERROR(ret, error);
        }
    }
    catch (QException exception) { }
    return ret;  
}

static int fusefm_statfs_x(const char* path, struct statfs* stbuf)
{
    int ret = -ENOENT;
    //qDebug() << "Path: " << path << "QString: " << QString::fromLatin1(path);
    try {
        memset(stbuf, 0, sizeof(struct statfs));
        QVariantMap error;
        VfsMac* fs = VfsMac::currentFS();
        if (fs->fillStatfsBuffer(stbuf, QString::fromLatin1(path), error))
            ret = 0;
        else
            MAYBE_USE_ERROR(ret, error);
    }
    catch (QException exception) { }
    return ret;
}

static int fusefm_setvolname(const char* name)
{
    int ret = -ENOSYS;
    try
    {
        QVariantMap error;
        QVariantMap attribs;
        attribs.insert(kGMUserFileSystemVolumeNameKey, QString::fromLatin1(name));
        VfsMac* fs = VfsMac::currentFS();
        if (fs->setAttributes(attribs, "/", QVariantMap(), error)) {
            ret = 0;
        } else {
            MAYBE_USE_ERROR(ret, error);
        }
    }
    catch (QException exception) { }
    return ret;
}


static int fusefm_fgetattr(const char *path, struct stat *stbuf,
                           struct fuse_file_info* fi)
{
    int ret = -ENOENT;
    //qDebug() << "Path: " << path << "QString: " << QString::fromLatin1(path);
    try {
        memset(stbuf, 0, sizeof(struct stat));
        QVariantMap error;
        VfsMac* fs = VfsMac::currentFS();
        QVariant userData = fi ? fi->fh : 0;
        if (fs->fillStatBuffer(stbuf, QString::fromLatin1(path), userData, error))
            ret = 0;
        else {
            MAYBE_USE_ERROR(ret, error);
           // qDebug() << error;
        }
    }
    catch (QException exception) { }
    return ret;
}

static int fusefm_getattr(const char *path, struct stat *stbuf) {
    return fusefm_fgetattr(path, stbuf, nullptr);
   // qDebug() << "Path: " << path << "QString: " << QString::fromLatin1(path);
}

static int fusefm_getxtimes(const char* path, struct timespec* bkuptime,
                            struct timespec* crtime)
{
    int ret = -ENOENT;
    
    try
    {
        QVariantMap error;
        VfsMac* fs = VfsMac::currentFS();
        QVariantMap *attribs = fs->extendedTimesOfItemAtPath(QString::fromLatin1(path), QVariant(), error);
        if (attribs) {
            ret = 0;
            QDateTime creationDate = attribs->value(FileManager::FMFileCreationDate).toDateTime();
            if (creationDate.isValid())
            {
                const double seconds_dp = creationDate.toMSecsSinceEpoch()/1000;
                const time_t t_sec = (time_t) seconds_dp;
                const double nanoseconds_dp = ((seconds_dp - t_sec) * kNanoSecondsPerSecond);
                const long t_nsec = (nanoseconds_dp > 0 ) ? nanoseconds_dp : 0;
                crtime->tv_sec = t_sec;
                crtime->tv_nsec = t_nsec;
            } else {
                memset(crtime, 0, sizeof(struct timespec));
            }
            QDateTime backupDate = attribs->value(kGMUserFileSystemFileBackupDateKey).toDateTime();
            if (backupDate.isValid()) {
                const double seconds_dp = backupDate.toMSecsSinceEpoch()/1000;
                const time_t t_sec = (time_t) seconds_dp;
                const double nanoseconds_dp = ((seconds_dp - t_sec) * kNanoSecondsPerSecond);
                const long t_nsec = (nanoseconds_dp > 0 ) ? nanoseconds_dp : 0;
                bkuptime->tv_sec = t_sec;
                bkuptime->tv_nsec = t_nsec;
            } else {
                memset(bkuptime, 0, sizeof(struct timespec));
            }
        } else {
            MAYBE_USE_ERROR(ret, error);
        }
    }
    catch (QException exception) { }
    return ret;
}

static QDateTime dateWithTimespec(const struct timespec* spec)
{
    unsigned long long time_ns = spec->tv_nsec;
    unsigned long long time_sec = spec->tv_sec + (time_ns / kNanoSecondsPerSecond);
    return QDateTime::fromMSecsSinceEpoch(time_sec*1000);
}

static QVariantMap dictionaryWithAttributes(const struct setattr_x* attrs)
{
    QVariantMap dict;
    if (SETATTR_WANTS_MODE(attrs))
    {
        unsigned long long perm = attrs->mode & ALLPERMS;
        dict.insert(FileManager::FMFilePosixPermissions, perm);
    }
    if (SETATTR_WANTS_UID(attrs))
        dict.insert(FileManager::FMFileOwnerAccountID, attrs->uid);
    if (SETATTR_WANTS_GID(attrs))
        dict.insert(FileManager::FMFileGroupOwnerAccountID, attrs->gid);
    if (SETATTR_WANTS_SIZE(attrs))
        dict.insert(FileManager::FMFileSize, attrs->size);
    if (SETATTR_WANTS_ACCTIME(attrs))
        dict.insert(kGMUserFileSystemFileAccessDateKey, dateWithTimespec(&(attrs->acctime)));
    if (SETATTR_WANTS_MODTIME(attrs))
        dict.insert(FileManager::FMFileModificationDate, dateWithTimespec(&(attrs->modtime)));
    if (SETATTR_WANTS_CRTIME(attrs))
        dict.insert(FileManager::FMFileCreationDate, dateWithTimespec(&(attrs->crtime)));
    if (SETATTR_WANTS_CHGTIME(attrs))
        dict.insert(kGMUserFileSystemFileChangeDateKey, dateWithTimespec(&(attrs->chgtime)));
    if (SETATTR_WANTS_BKUPTIME(attrs))
        dict.insert(kGMUserFileSystemFileBackupDateKey, dateWithTimespec(&(attrs->bkuptime)));
    if (SETATTR_WANTS_FLAGS(attrs))
        dict.insert(kGMUserFileSystemFileFlagsKey, attrs->flags);
    return dict;
}

static int fusefm_fsetattr_x(const char* path, struct setattr_x* attrs,
                             struct fuse_file_info* fi)
{
    int ret = 0;  // Note: Return success by default.
    
    try
    {
        QVariantMap error;
        QVariantMap attribs = dictionaryWithAttributes(attrs);
        VfsMac* fs = VfsMac::currentFS();
        if (fs->setAttributes(attribs, QString::fromLatin1(path), (fi ? fi->fh : QVariant()), error))
            ret = 0;
        else
            MAYBE_USE_ERROR(ret, error);
    }
    catch (QException exception) { }
    return ret;
}

static int fusefm_setattr_x(const char* path, struct setattr_x* attrs) {
    return fusefm_fsetattr_x(path, attrs, nullptr);
}

static int fusefm_listxattr(const char *path, char *list, size_t size)
{
    int ret = -ENOTSUP;
    try
    {
        QVariantMap error;
        VfsMac* fs = VfsMac::currentFS();
        QStringList *attributeNames = fs->extendedAttributesOfItemAtPath(QString::fromLatin1(path), error);
        if (attributeNames) {
            char zero = 0;
            QByteArray data;
            for (int i = 0, count = attributeNames->length(); i < count; i++)
            {
                data.append(attributeNames->at(i));
                data.append(zero);
            }
            ret = data.length();  // default to returning size of buffer.
            if (list)
            {
                if (size > (unsigned long)data.length())
                    size = data.length();
                memcpy(list, data.data(), size);
                //[data getBytes:list length:size];
            }
        } else
        {
            MAYBE_USE_ERROR(ret, error);
        }
    }
    catch (QException exception) { }
    return ret;
}

static int fusefm_getxattr(const char *path, const char *name, char *value,
                           size_t size, uint32_t position)
{
    int ret = -ENOATTR;
   // qDebug() << "Path: " << path << "QString: " << QString::fromLatin1(path);
    try {
        QVariantMap error;
        VfsMac* fs = VfsMac::currentFS();
        QByteArray* data = fs->valueOfExtendedAttribute(QString::fromLatin1(name), QString::fromLatin1(path), position, error);
        if (data) {
            ret = data->length();  // default to returning size of buffer.
            if (value) {
                if (size > (unsigned long)data->length()) {
                    size = data->length();
                }
                memcpy(value, data->data(), size);
                ret = size;  // bytes read
            }
        } else {
            MAYBE_USE_ERROR(ret, error);
        }
    }
    catch (QException exception) { }
    return ret;
}

static int fusefm_setxattr(const char *path, const char *name, const char *value,
                           size_t size, int flags, uint32_t position)
{
    int ret = -EPERM;
    try {
        QVariantMap error;
        VfsMac* fs = VfsMac::currentFS();
        if (fs->setExtendedAttribute(QString::fromLatin1(name), QString::fromLatin1(path), QByteArray(value, size), position, flags, error))
            ret = 0;
        else {
            MAYBE_USE_ERROR(ret, error);
        }
    }
    catch (QException exception) { }
    return ret;
}

static int fusefm_removexattr(const char *path, const char *name)
{
    int ret = -ENOATTR;
    try
    {
        QVariantMap error;
        VfsMac* fs = VfsMac::currentFS();
        if (fs->removeExtendedAttribute(QString(name), QString(path), error))
            ret = 0;
        else
            MAYBE_USE_ERROR(ret, error);
    }
    catch (QException exception) { }
    return ret;
}

#undef MAYBE_USE_ERROR

static struct fuse_operations fusefm_oper = {
    .init = fusefm_init,
    .destroy = fusefm_destroy,
    
    // Creating an Item
    .mkdir = fusefm_mkdir,
    .create = fusefm_create,
    
    // Removing an Item
    .rmdir = fusefm_rmdir,
    .unlink = fusefm_unlink,
    
    // Moving an Item
    .rename = fusefm_rename,
    
    // Linking an Item
    .link = fusefm_link,
    
    // Symbolic Links
    .symlink = fusefm_symlink,
    .readlink = fusefm_readlink,
    
    // Directory Contents
    .readdir = fusefm_readdir,
    
    // File Contents
    .open	= fusefm_open,
    .release = fusefm_release,
    .read	= fusefm_read,
    .write = fusefm_write,
    .fsync = fusefm_fsync,
    .fallocate = fusefm_fallocate,
    .exchange = fusefm_exchange,
    
    // Getting and Setting Attributes
    .statfs_x = fusefm_statfs_x,
    .setvolname = fusefm_setvolname,
    .getattr = fusefm_getattr,
    .fgetattr = fusefm_fgetattr,
    .getxtimes = fusefm_getxtimes,
    .setattr_x = fusefm_setattr_x,
    .fsetattr_x = fusefm_fsetattr_x,
    
    // Extended Attributes
    .listxattr = fusefm_listxattr,
    .getxattr = fusefm_getxattr,
    .setxattr = fusefm_setxattr,
    .removexattr = fusefm_removexattr,
};

/*VfsMac::~VfsMac()
{
    internal_->deleteLater();
}*/

#pragma mark Internal Mount

void VfsMac::mount(QVariantMap args)
{
    Q_ASSERT(internal_->status() == GMUserFileSystem_NOT_MOUNTED);
    internal_->setStatus(GMUserFileSystem_MOUNTING);
    
    QStringList options = args.value("options").toStringList();
    bool isThreadSafe = internal_->isThreadSafe();
    bool shouldForeground = args.value("shouldForeground").toBool();
    
    // Maybe there is a dead FUSE file system stuck on our mount point?
    struct statfs statfs_buf;
    memset(&statfs_buf, 0, sizeof(statfs_buf));
    int ret = statfs(internal_->mountPath().toLatin1().data(), &statfs_buf);
    if (ret == 0)
    {
        if (statfs_buf.f_fssubtype == (unsigned int)(-1))
        {
            // We use a special indicator value from FUSE in the f_fssubtype field to
            // indicate that the currently mounted filesystem is dead. It probably
            // crashed and was never unmounted.
            ret = ::unmount(internal_->mountPath().toLatin1().data(), 0);
            if (ret != 0)
            {
                QVariantMap userData = errorWithCode(errno);
                QString description = userData.value("localizedDescription").toString() + " " + tr("Unable to unmount an existing 'dead' filesystem.");
                userData.insert("localizedDescription", description);
                emit FuseFileSystemMountFailed(userData);
                return;
            }
            if (internal_->mountPath().startsWith("/Volumes/"))
            {
                // Directories for mounts in @"/Volumes/..." are removed automatically
                // when an unmount occurs. This is an asynchronous process, so we need
                // to wait until the directory is removed before proceeding. Otherwise,
                // it may be removed after we try to create the mount directory and the
                // mount attempt will fail.
                bool isDirectoryRemoved = false;
                static const int kWaitForDeadFSTimeoutSeconds = 5;
                struct stat stat_buf;
                for (int i = 0; i < 2 * kWaitForDeadFSTimeoutSeconds; ++i)
                {
                    usleep(500000);  // .5 seconds
                    ret = stat(internal_->mountPath().toLatin1().data(), &stat_buf);
                    if (ret != 0 && errno == ENOENT)
                    {
                        isDirectoryRemoved = true;
                        break;
                    }
                }
                if (!isDirectoryRemoved) {
                    QString description = tr("Gave up waiting for directory under /Volumes to be removed after "
                                             "cleaning up a dead file system mount.");
                    QVariantMap userData = errorWithCode(GMUserFileSystem_ERROR_UNMOUNT_DEADFS_RMDIR);
                    userData.insert("localizedDescription", description);
                    emit FuseFileSystemMountFailed(userData);
                    return;
                }
            }
        }
    }
    
    // Check mount path as necessary.
    struct stat stat_buf;
    memset(&stat_buf, 0, sizeof(stat_buf));
    ret = stat(internal_->mountPath().toLatin1().data(), &stat_buf);
    if ((ret == 0 && !S_ISDIR(stat_buf.st_mode)) ||
        (ret != 0 && errno == ENOTDIR))
    {
        emit FuseFileSystemMountFailed(errorWithCode(ENOTDIR));
        return;
    }
    
    // Trigger initialization of NSFileManager. This is rather lame, but if we
    // don't call directoryContents before we mount our FUSE filesystem and
    // the filesystem uses NSFileManager we may deadlock. It seems that the
    // NSFileManager class will do lazy init and will query all mounted
    // filesystems. This leads to deadlock when we re-enter our mounted FUSE file
    // system. Once initialized it seems to work fine.
    QDir dir("/Volumes");
    dir.entryList();
    
    QStringList arguments;
    arguments.append(QCoreApplication::applicationFilePath());
    
    if (!isThreadSafe)
        arguments.append("-s");
    if (shouldForeground)
        arguments.append("-f"); // Foreground rather than daemonize.
    for (int i = 0; i < options.length(); ++i)
    {
        QString option = options.at(i);
        if (!option.isEmpty())
            arguments.append(QString("-o") + option);
    }
    arguments.append(internal_->mountPath());
    
    // Start Fuse Main
    int argc = arguments.length();
    char** argv = new char*[argc];
    for (int i = 0, count = argc; i < count; i++)
    {
        QString argument = arguments.at(i);
        argv[i] = strdup(argument.toLatin1().data());  // We'll just leak this for now.
    }
    ret = fuse_main(argc, (char **)argv, &fusefm_oper, this);
    
    if (internal_ && internal_->status() == GMUserFileSystem_MOUNTING) {
        // If we returned from fuse_main while we still think we are
        // mounting then an error must have occurred during mount.
        QString description = QString("Internal FUSE error (rc=%1) while attempting to mount the file system. "
                                 "For now, the best way to diagnose is to look for error messages using "
                                 "Console.").arg(errno);
        QVariantMap userData = errorWithCode(errno);
        userData.insert("localizedDescription", QVariant(userData.value("localizedDescription").toString() + description));
        emit FuseFileSystemMountFailed(userData);
    } else if (internal_)
        internal_->setStatus(GMUserFileSystem_NOT_MOUNTED);
}















<|MERGE_RESOLUTION|>--- conflicted
+++ resolved
@@ -616,20 +616,11 @@
                     close(fd.toInt());
                 }
             }
-<<<<<<< HEAD
-            OCC::SyncWrapper::instance()->initSyncMode(_fileListMap.value(path)->list.at(i)->path);
-            OCC::SyncWrapper::instance()->updateLocalFileTree(_fileListMap.value(path)->list.at(i)->path);
+            OCC::SyncWrapper::instance()->initSync(_fileListMap.value(path)->list.at(i)->path);
         }
     }
     _fileListMap.remove(path);
-=======
-            OCC::SyncWrapper::instance()->initSync(_fileListMap.value(path)->list.at(i)->path);
-        }
-    }
-    //_fileListMap.remove(path);
     OCC::SyncWrapper::instance()->startSync();
-
->>>>>>> 5f974b91
     return new QStringList (fm.contentsOfDirectoryAtPath(rootPath_ + path, error));
 }
 
@@ -637,7 +628,6 @@
 
 char *VfsMac::getProcessName(pid_t pid)
 {
-<<<<<<< HEAD
     char pathBuffer [PROC_PIDPATHINFO_MAXSIZE];
     proc_pidpath(pid, pathBuffer, sizeof(pathBuffer));
     
@@ -652,61 +642,6 @@
     strcpy(nameBuffer, pathBuffer + position + 1);
     
     return nameBuffer;
-   /*char pathBuffer[PROC_PIDPATHINFO_MAXSIZE];
-=======
-   char pathBuffer[PROC_PIDPATHINFO_MAXSIZE];
->>>>>>> 5f974b91
-   int ret = proc_pidpath(pid, pathBuffer, sizeof(pathBuffer));
-
-   if (ret <= 0) {
-       fprintf(stderr, "PID %d: proc_pidpath ();\n", pid);
-       fprintf(stderr, "    %s\n", strerror(errno));
-   } else {
-       printf("proc %d: %s\n", pid, pathBuffer);
-
-   }
-
-   struct proc_bsdinfo info;
-   proc_pidinfo(pid, PROC_PIDTBSDINFO, 0, &info, sizeof(info));
-
-   char name[2*MAXCOMLEN];
-   proc_name(pid, name, sizeof(name));
-
-   // proc_pidpath(pid, buffer, buffersize)
-   char path[PROC_PIDPATHINFO_MAXSIZE];
-   proc_pidpath(pid, path, sizeof(path));
-
-   printf("%d\t%d\t%-15s\t%s\tproc_name=%s\tpath=%s\n",
-          info.pbi_pid, info.pbi_ppid, info.pbi_comm, info.pbi_name,
-          name, path);
-
-   QString path1(QString::fromUtf8(pathBuffer));
-   path1 = path1.mid(path1.lastIndexOf("/") + 1);
-
-<<<<<<< HEAD
-   char nameBuffer[256];*/
-=======
-   char nameBuffer[256];
->>>>>>> 5f974b91
-
-//   int position = strlen(pathBuffer);
-//   while(position >= 0 && pathBuffer[position] != 0xEB/0xED)
-//   {
-//       position--;
-//   }
-<<<<<<< HEAD
-=======
-
-//   strcpy(nameBuffer, pathBuffer + position + 1);
-
-   strcpy(nameBuffer, path1.toStdString().data());
->>>>>>> 5f974b91
-
-//   strcpy(nameBuffer, pathBuffer + position + 1);
-
-  // strcpy(nameBuffer, path1.toStdString().data());
-
-   //return nameBuffer;
 }
 
 bool VfsMac::openFileAtPath(QString path, int mode, QVariant &userData, QVariantMap &error)
@@ -720,18 +655,12 @@
    if(nameBuffer != "Finder" && nameBuffer != "QuickLookSatellite" && nameBuffer != "mds")
    {
        qDebug() << "Push here sync algorithm";
-<<<<<<< HEAD
        OCC::SyncWrapper::instance()->openFileAtPath(path);
        while(!OCC::SyncWrapper::instance()->syncDone(path))
            qDebug() << "Syncing...";
    }
     
     qDebug() << "JJDC Process Id: " << context->pid << " Group Id: " << context->pid << " umask: " << context->umask  ;
-=======
-//       OCC::SyncWrapper::instance()->openFileAtPath(path);
-//       OCC::SyncWrapper::instance()->startSync();
-   }
->>>>>>> 5f974b91
 
     QString p = rootPath_ + path;
     int fd = open(p.toLatin1().data(), mode);
@@ -745,11 +674,7 @@
 
 void VfsMac::releaseFileAtPath(QString path, QVariant userData)
 {
-<<<<<<< HEAD
-    OCC::SyncWrapper::instance()->releaseFileAtPath(path);
-=======
     //OCC::SyncWrapper::instance()->releaseFileAtPath(path);
->>>>>>> 5f974b91
 
     long num = userData.toLongLong();
     int fd = num;
@@ -770,11 +695,7 @@
 
 int VfsMac::writeFileAtPath(QString path, QVariant userData, const char *buffer, size_t size, off_t offset, QVariantMap &error)
 {
-<<<<<<< HEAD
-    OCC::SyncWrapper::instance()->writeFileAtPath(path);
-=======
     //OCC::SyncWrapper::instance()->writeFileAtPath(path);
->>>>>>> 5f974b91
 
     long num = userData.toLongLong();
     int fd = num;
