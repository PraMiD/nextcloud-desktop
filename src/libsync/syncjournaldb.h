/*
 * Copyright (C) by Klaas Freitag <freitag@owncloud.com>
 *
 * This program is free software; you can redistribute it and/or modify
 * it under the terms of the GNU General Public License as published by
 * the Free Software Foundation; either version 2 of the License, or
 * (at your option) any later version.
 *
 * This program is distributed in the hope that it will be useful, but
 * WITHOUT ANY WARRANTY; without even the implied warranty of MERCHANTABILITY
 * or FITNESS FOR A PARTICULAR PURPOSE. See the GNU General Public License
 * for more details.
 */

#ifndef SYNCJOURNALDB_H
#define SYNCJOURNALDB_H

#include <QObject>
#include <qmutex.h>
#include <QDateTime>
#include <QHash>

#include "utility.h"
#include "ownsql.h"

namespace OCC {
class SyncJournalFileRecord;
class SyncJournalErrorBlacklistRecord;

/**
 * @brief Class that handles the sync database
 *
 * This class is thread safe. All public functions lock the mutex.
 * @ingroup libsync
 */
class OWNCLOUDSYNC_EXPORT SyncJournalDb : public QObject
{
    Q_OBJECT
public:
    explicit SyncJournalDb(const QString &dbFilePath, QObject *parent = 0);
    virtual ~SyncJournalDb();

    /// Create a journal path for a specific configuration
<<<<<<< HEAD
    static QString makeDbName(const QUrl &remoteUrl,
        const QString &remotePath,
        const QString &user);
=======
    static QString makeDbName(const QString& localPath,
                              const QUrl& remoteUrl,
                              const QString& remotePath,
                              const QString& user);
>>>>>>> 6a298d18

    /// Migrate a csync_journal to the new path, if necessary. Returns false on error
    static bool maybeMigrateDb(const QString &localPath, const QString &absoluteJournalPath);

    // to verify that the record could be queried successfully check
    // with SyncJournalFileRecord::isValid()
    SyncJournalFileRecord getFileRecord(const QString &filename);
    bool setFileRecord(const SyncJournalFileRecord &record);

    /// Like setFileRecord, but preserves checksums
    bool setFileRecordMetadata(const SyncJournalFileRecord &record);

    bool deleteFileRecord(const QString &filename, bool recursively = false);
    int getFileRecordCount();
    bool updateFileRecordChecksum(const QString &filename,
        const QByteArray &contentChecksum,
        const QByteArray &contentChecksumType);
    bool updateLocalMetadata(const QString &filename,
        qint64 modtime, quint64 size, quint64 inode);
    bool exists();
    void walCheckpoint();

    QString databaseFilePath() const;

    static qint64 getPHash(const QString &);

    void updateErrorBlacklistEntry(const SyncJournalErrorBlacklistRecord &item);
    void wipeErrorBlacklistEntry(const QString &file);
    int wipeErrorBlacklist();
    int errorBlackListEntryCount();

    struct DownloadInfo
    {
        DownloadInfo()
            : _errorCount(0)
            , _valid(false)
        {
        }
        QString _tmpfile;
        QByteArray _etag;
        int _errorCount;
        bool _valid;
    };
    struct UploadInfo
    {
        UploadInfo()
            : _chunk(0)
            , _transferid(0)
            , _size(0)
            , _errorCount(0)
            , _valid(false)
        {
        }
        int _chunk;
        int _transferid;
        quint64 _size; //currently unused
        QDateTime _modtime;
        int _errorCount;
        bool _valid;
    };

    struct PollInfo
    {
        QString _file;
        QString _url;
        time_t _modtime;
    };

    DownloadInfo getDownloadInfo(const QString &file);
    void setDownloadInfo(const QString &file, const DownloadInfo &i);
    QVector<DownloadInfo> getAndDeleteStaleDownloadInfos(const QSet<QString> &keep);
    int downloadInfoCount();

    UploadInfo getUploadInfo(const QString &file);
    void setUploadInfo(const QString &file, const UploadInfo &i);
    // Return the list of transfer ids that were removed.
    QVector<uint> deleteStaleUploadInfos(const QSet<QString> &keep);

    SyncJournalErrorBlacklistRecord errorBlacklistEntry(const QString &);
    bool deleteStaleErrorBlacklistEntries(const QSet<QString> &keep);

    void avoidRenamesOnNextSync(const QString &path);
    void setPollInfo(const PollInfo &);
    QVector<PollInfo> getPollInfos();

    enum SelectiveSyncListType {
        /** The black list is the list of folders that are unselected in the selective sync dialog.
         * For the sync engine, those folders are considered as if they were not there, so the local
         * folders will be deleted */
        SelectiveSyncBlackList = 1,
        /** When a shared folder has a size bigger than a configured size, it is by default not sync'ed
         * Unless it is in the white list, in which case the folder is sync'ed and all its children.
         * If a folder is both on the black and the white list, the black list wins */
        SelectiveSyncWhiteList = 2,
        /** List of big sync folders that have not been confirmed by the user yet and that the UI
         * should notify about */
        SelectiveSyncUndecidedList = 3
    };
    /* return the specified list from the database */
    QStringList getSelectiveSyncList(SelectiveSyncListType type, bool *ok);
    /* Write the selective sync list (remove all other entries of that list */
    void setSelectiveSyncList(SelectiveSyncListType type, const QStringList &list);

    /**
     * Make sure that on the next sync, fileName is not read from the DB but uses the PROPFIND to
     * get the info from the server
     *
     * Specifically, this sets the md5 field of fileName and all its parents to _invalid_.
     * That causes a metadata difference and a resulting discovery from the remote for the
     * affected folders.
     *
     * Since folders in the selective sync list will not be rediscovered (csync_ftw,
     * _csync_detect_update skip them), the _invalid_ marker will stay and it. And any
     * child items in the db will be ignored when reading a remote tree from the database.
     */
    void avoidReadFromDbOnNextSync(const QString &fileName);

    /**
     * Ensures full remote discovery happens on the next sync.
     *
     * Equivalent to calling avoidReadFromDbOnNextSync() for all files.
     */
    void forceRemoteDiscoveryNextSync();

    bool postSyncCleanup(const QSet<QString> &filepathsToKeep,
        const QSet<QString> &prefixesToKeep);

    /* Because sqlite transactions are really slow, we encapsulate everything in big transactions
     * Commit will actually commit the transaction and create a new one.
     */
    void commit(const QString &context, bool startTrans = true);
    void commitIfNeededAndStartNewTransaction(const QString &context);

    void close();

    /**
     * return true if everything is correct
     */
    bool isConnected();

    /**
     * Returns the checksum type for an id.
     */
    QByteArray getChecksumType(int checksumTypeId);

    /**
     * The data-fingerprint used to detect backup
     */
    void setDataFingerprint(const QByteArray &dataFingerprint);
    QByteArray dataFingerprint();

    /**
     * Delete any file entry. This will force the next sync to re-sync everything as if it was new,
     * restoring everyfile on every remote. If a file is there both on the client and server side,
     * it will be a conflict that will be automatically resolved if the file is the same.
     */
    void clearFileTable();

private:
    bool updateDatabaseStructure();
    bool updateMetadataTableStructure();
    bool updateErrorBlacklistTableStructure();
    bool sqlFail(const QString &log, const SqlQuery &query);
    void commitInternal(const QString &context, bool startTrans = true);
    void startTransaction();
    void commitTransaction();
    QStringList tableColumns(const QString &table);
    bool checkConnect();

    // Same as forceRemoteDiscoveryNextSync but without acquiring the lock
    void forceRemoteDiscoveryNextSyncLocked();

    // Returns the integer id of the checksum type
    //
    // Returns 0 on failure and for empty checksum types.
    int mapChecksumType(const QByteArray &checksumType);

    SqlDatabase _db;
    QString _dbFile;
    QMutex _mutex; // Public functions are protected with the mutex.
    int _transaction;

    // NOTE! when adding a query, don't forget to reset it in SyncJournalDb::close
    QScopedPointer<SqlQuery> _getFileRecordQuery;
    QScopedPointer<SqlQuery> _setFileRecordQuery;
    QScopedPointer<SqlQuery> _setFileRecordChecksumQuery;
    QScopedPointer<SqlQuery> _setFileRecordLocalMetadataQuery;
    QScopedPointer<SqlQuery> _getDownloadInfoQuery;
    QScopedPointer<SqlQuery> _setDownloadInfoQuery;
    QScopedPointer<SqlQuery> _deleteDownloadInfoQuery;
    QScopedPointer<SqlQuery> _getUploadInfoQuery;
    QScopedPointer<SqlQuery> _setUploadInfoQuery;
    QScopedPointer<SqlQuery> _deleteUploadInfoQuery;
    QScopedPointer<SqlQuery> _deleteFileRecordPhash;
    QScopedPointer<SqlQuery> _deleteFileRecordRecursively;
    QScopedPointer<SqlQuery> _getErrorBlacklistQuery;
    QScopedPointer<SqlQuery> _setErrorBlacklistQuery;
    QScopedPointer<SqlQuery> _getSelectiveSyncListQuery;
    QScopedPointer<SqlQuery> _getChecksumTypeIdQuery;
    QScopedPointer<SqlQuery> _getChecksumTypeQuery;
    QScopedPointer<SqlQuery> _insertChecksumTypeQuery;
    QScopedPointer<SqlQuery> _getDataFingerprintQuery;
    QScopedPointer<SqlQuery> _setDataFingerprintQuery1;
    QScopedPointer<SqlQuery> _setDataFingerprintQuery2;

    /* This is the list of paths we called avoidReadFromDbOnNextSync on.
     * It means that they should not be written to the DB in any case since doing
     * that would write the etag and would void the purpose of avoidReadFromDbOnNextSync
     */
    QList<QString> _avoidReadFromDbOnNextSyncFilter;
};

bool OWNCLOUDSYNC_EXPORT
operator==(const SyncJournalDb::DownloadInfo &lhs,
    const SyncJournalDb::DownloadInfo &rhs);
bool OWNCLOUDSYNC_EXPORT
operator==(const SyncJournalDb::UploadInfo &lhs,
    const SyncJournalDb::UploadInfo &rhs);

} // namespace OCC
#endif // SYNCJOURNALDB_H<|MERGE_RESOLUTION|>--- conflicted
+++ resolved
@@ -41,16 +41,10 @@
     virtual ~SyncJournalDb();
 
     /// Create a journal path for a specific configuration
-<<<<<<< HEAD
-    static QString makeDbName(const QUrl &remoteUrl,
+    static QString makeDbName(const QString &localPath,
+        const QUrl &remoteUrl,
         const QString &remotePath,
         const QString &user);
-=======
-    static QString makeDbName(const QString& localPath,
-                              const QUrl& remoteUrl,
-                              const QString& remotePath,
-                              const QString& user);
->>>>>>> 6a298d18
 
     /// Migrate a csync_journal to the new path, if necessary. Returns false on error
     static bool maybeMigrateDb(const QString &localPath, const QString &absoluteJournalPath);
