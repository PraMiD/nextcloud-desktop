/*
 * Copyright (C) by Klaas Freitag <freitag@owncloud.com>
 *
 * This program is free software; you can redistribute it and/or modify
 * it under the terms of the GNU General Public License as published by
 * the Free Software Foundation; version 2 of the License.
 *
 * This program is distributed in the hope that it will be useful, but
 * WITHOUT ANY WARRANTY; without even the implied warranty of MERCHANTABILITY
 * or FITNESS FOR A PARTICULAR PURPOSE. See the GNU General Public License
 * for more details.
 */

#ifndef SYNCFILEITEM_H
#define SYNCFILEITEM_H

#include <QVector>
#include <QString>
#include <QDateTime>
#include <QMetaType>

#include <csync.h>

namespace Mirall {

class SyncFileItem {
public:
    enum Direction {
      None = 0,
      Up,
      Down };

    enum Type {
      UnknownType = 0,
      File      = CSYNC_FTW_TYPE_FILE,
      Directory = CSYNC_FTW_TYPE_DIR,
      SoftLink  = CSYNC_FTW_TYPE_SLINK
    };

    enum Status {
        NoStatus,

        FatalError, ///< Error that causes the sync to stop
        NormalError, ///< Error attached to a particular file
        SoftError, ///< More like an information

        Success, ///< The file was properly synced
        Conflict, ///< The file was properly synced, but a conflict was created
        FileIgnored ///< The file is in the ignored list
    };

<<<<<<< HEAD
    SyncFileItem() : _type(UnknownType),  _direction(None), _instruction(CSYNC_INSTRUCTION_NONE),
        _size(0), _should_update_etag(false), _blacklistedInDb(false),
        _status(NoStatus), _httpErrorCode(0), _requestDuration(0), _isRestoration(false) {}
=======
    SyncFileItem() : _type(UnknownType),  _direction(None), _isDirectory(false),
        _instruction(CSYNC_INSTRUCTION_NONE), _modtime(0),
        _size(0), _inode(0), _should_update_etag(false), _blacklistedInDb(false),
        _status(NoStatus), _httpErrorCode(0), _requestDuration(0) {}
>>>>>>> a7d251f8

    friend bool operator==(const SyncFileItem& item1, const SyncFileItem& item2) {
        return item1._file == item2._file;
    }

    friend bool operator<(const SyncFileItem& item1, const SyncFileItem& item2) {
        // Sort by destination
        return item1.destination() < item2.destination();
    }

    QString destination() const {
        return _instruction == CSYNC_INSTRUCTION_RENAME ? _renameTarget : _file;
    }

    bool isEmpty() const {
        return _file.isEmpty();
    }

    // Variables usefull for everybody
    QString _file;
    QString _renameTarget;
    Type      _type;
    Direction _direction;
    bool _isDirectory;

    // Variables used by the propagator
    QString              _originalFile; // as it is in the csync tree
    csync_instructions_e _instruction;
    time_t               _modtime;
    QByteArray           _etag;
    quint64              _size;
    quint64              _inode;
    bool                 _should_update_etag;
    QByteArray           _fileId;
    QByteArray           _remotePerm;
    QString              _directDownloadUrl;
    QString              _directDownloadCookies;
    bool                 _blacklistedInDb;

    // Variables usefull to report to the user
    Status               _status;
    QString              _errorString; // Contains a string only in case of error
    int                  _httpErrorCode;
    QString              _responseTimeStamp;
    quint64              _requestDuration;
    bool                 _isRestoration; // The original operation was forbidden, and this is a restoration

    struct {
        quint64     _size;
        time_t      _modtime;
        QByteArray  _etag;
        QByteArray  _fileId;
        enum csync_instructions_e _instruction;
        quint64     _other_size;
        time_t      _other_modtime;
        QByteArray  _other_etag;
        QByteArray  _other_fileId;
        QByteArray  _other_remotePerm;
        enum csync_instructions_e _other_instruction;
    } log;
};



typedef QVector<SyncFileItem> SyncFileItemVector;

}

Q_DECLARE_METATYPE(Mirall::SyncFileItem)

#endif // SYNCFILEITEM_H<|MERGE_RESOLUTION|>--- conflicted
+++ resolved
@@ -49,16 +49,10 @@
         FileIgnored ///< The file is in the ignored list
     };
 
-<<<<<<< HEAD
-    SyncFileItem() : _type(UnknownType),  _direction(None), _instruction(CSYNC_INSTRUCTION_NONE),
-        _size(0), _should_update_etag(false), _blacklistedInDb(false),
-        _status(NoStatus), _httpErrorCode(0), _requestDuration(0), _isRestoration(false) {}
-=======
     SyncFileItem() : _type(UnknownType),  _direction(None), _isDirectory(false),
         _instruction(CSYNC_INSTRUCTION_NONE), _modtime(0),
         _size(0), _inode(0), _should_update_etag(false), _blacklistedInDb(false),
-        _status(NoStatus), _httpErrorCode(0), _requestDuration(0) {}
->>>>>>> a7d251f8
+        _status(NoStatus), _httpErrorCode(0), _requestDuration(0), _isRestoration(false) {}
 
     friend bool operator==(const SyncFileItem& item1, const SyncFileItem& item2) {
         return item1._file == item2._file;
