--- conflicted
+++ resolved
@@ -652,21 +652,13 @@
           break;
         }
 
-<<<<<<< HEAD
-        row++;
+       row++;
         if( result ) {
             result = c_strlist_expand(result, row*column_count);
         } else {
             result = c_strlist_new(column_count);
         }
 
-=======
-        /* If something went wrong make sure we don't leak memory */
-        if (result != NULL) {
-          c_strlist_destroy(result);
-        }
-        result = c_strlist_new(column_count);
->>>>>>> 14f03e0e
         if (result == NULL) {
           return NULL;
         }
