--- conflicted
+++ resolved
@@ -48,15 +48,11 @@
 
 static bool _push_to_tmp_first(CSYNC *ctx)
 {
-<<<<<<< HEAD
-    if( ctx->current == REMOTE_REPLCIA && !ctx->options.remote_push_atomar ) return true;
-=======
     if( ctx->current == REMOTE_REPLCIA ) return true; /* Always push to tmp for destination local file system */
 
     /* If destination is the remote replica check if the switch is set. */
     if( !ctx->options.remote_push_atomar ) return true; /* DO push to tmp first */
 
->>>>>>> 3fad8b5a
     return false;
 }
 
@@ -158,12 +154,7 @@
           goto out;
       }
       CSYNC_LOG(CSYNC_LOG_PRIORITY_TRACE,
-<<<<<<< HEAD
-                "Remote repository atomar push enabled for %s.", turi );
-=======
                 "Remote repository atomar push enabled for %s (%d).", turi, ctx->current);
->>>>>>> 3fad8b5a
-
   }
 
   /* Create the destination file */
